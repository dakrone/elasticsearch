/*
 * Licensed to Elasticsearch under one or more contributor
 * license agreements. See the NOTICE file distributed with
 * this work for additional information regarding copyright
 * ownership. Elasticsearch licenses this file to you under
 * the Apache License, Version 2.0 (the "License"); you may
 * not use this file except in compliance with the License.
 * You may obtain a copy of the License at
 *
 *    http://www.apache.org/licenses/LICENSE-2.0
 *
 * Unless required by applicable law or agreed to in writing,
 * software distributed under the License is distributed on an
 * "AS IS" BASIS, WITHOUT WARRANTIES OR CONDITIONS OF ANY
 * KIND, either express or implied.  See the License for the
 * specific language governing permissions and limitations
 * under the License.
 */

package org.elasticsearch.plugins;

import java.io.IOException;
import java.nio.file.Files;
import java.nio.file.Path;
import java.util.Collections;
import java.util.List;

import org.apache.lucene.util.LuceneTestCase;
import org.elasticsearch.cli.ExitCodes;
import org.elasticsearch.common.cli.CliTool;
import org.elasticsearch.common.cli.CliToolTestCase;
import org.elasticsearch.common.cli.MockTerminal;
import org.elasticsearch.common.cli.Terminal;
import org.elasticsearch.common.settings.Settings;
import org.elasticsearch.env.Environment;
import org.elasticsearch.test.ESTestCase;

@LuceneTestCase.SuppressFileSystems("*")
public class ListPluginsCommandTests extends ESTestCase {

    Environment createEnv() throws IOException {
        Path home = createTempDir();
        Files.createDirectories(home.resolve("plugins"));
        Settings settings = Settings.builder()
            .put("path.home", home)
            .build();
        return new Environment(settings);
    }

<<<<<<< HEAD
    static CliToolTestCase.CaptureOutputTerminal listPlugins(Environment env) throws Exception {
        CliToolTestCase.CaptureOutputTerminal terminal = new CliToolTestCase.CaptureOutputTerminal(Terminal.Verbosity.NORMAL);
        String[] args = {};
        int status = new ListPluginsCommand(env).main(args, terminal);
        assertEquals(ExitCodes.OK, status);
=======
    static MockTerminal listPlugins(Environment env) throws Exception {
        MockTerminal terminal = new MockTerminal();
        CliTool.ExitStatus status = new ListPluginsCommand(terminal).execute(env.settings(), env);
        assertEquals(CliTool.ExitStatus.OK, status);
>>>>>>> 0b0a2513
        return terminal;
    }

    public void testPluginsDirMissing() throws Exception {
        Environment env = createEnv();
        Files.delete(env.pluginsFile());
        IOException e = expectThrows(IOException.class, () -> {
           listPlugins(env);
        });
        assertTrue(e.getMessage(), e.getMessage().contains("Plugins directory missing"));
    }

    public void testNoPlugins() throws Exception {
        MockTerminal terminal = listPlugins(createEnv());
        assertTrue(terminal.getOutput(), terminal.getOutput().isEmpty());
    }

    public void testOnePlugin() throws Exception {
        Environment env = createEnv();
        Files.createDirectory(env.pluginsFile().resolve("fake"));
        MockTerminal terminal = listPlugins(env);
        assertTrue(terminal.getOutput(), terminal.getOutput().contains("fake"));
    }

    public void testTwoPlugins() throws Exception {
        Environment env = createEnv();
        Files.createDirectory(env.pluginsFile().resolve("fake1"));
        Files.createDirectory(env.pluginsFile().resolve("fake2"));
        MockTerminal terminal = listPlugins(env);
        String output = terminal.getOutput();
        assertTrue(output, output.contains("fake1"));
        assertTrue(output, output.contains("fake2"));
    }
}<|MERGE_RESOLUTION|>--- conflicted
+++ resolved
@@ -47,18 +47,11 @@
         return new Environment(settings);
     }
 
-<<<<<<< HEAD
-    static CliToolTestCase.CaptureOutputTerminal listPlugins(Environment env) throws Exception {
-        CliToolTestCase.CaptureOutputTerminal terminal = new CliToolTestCase.CaptureOutputTerminal(Terminal.Verbosity.NORMAL);
+    static MockTerminal listPlugins(Environment env) throws Exception {
+        MockTerminal terminal = new MockTerminal();
         String[] args = {};
         int status = new ListPluginsCommand(env).main(args, terminal);
         assertEquals(ExitCodes.OK, status);
-=======
-    static MockTerminal listPlugins(Environment env) throws Exception {
-        MockTerminal terminal = new MockTerminal();
-        CliTool.ExitStatus status = new ListPluginsCommand(terminal).execute(env.settings(), env);
-        assertEquals(CliTool.ExitStatus.OK, status);
->>>>>>> 0b0a2513
         return terminal;
     }
 
